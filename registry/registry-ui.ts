--- conflicted
+++ resolved
@@ -248,11 +248,6 @@
   },
   {
     name: "dot-pattern",
-<<<<<<< HEAD
-    type: "registry:ui",
-    dependencies: ["motion"],
-    files: ["magicui/dot-pattern.tsx"],
-=======
     type: "registry:component",
     title: "Dot Pattern",
     description:
@@ -264,7 +259,6 @@
         target: "",
       },
     ],
->>>>>>> 2f42722c
   },
   {
     name: "flickering-grid",
